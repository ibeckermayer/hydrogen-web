--- conflicted
+++ resolved
@@ -19,11 +19,8 @@
     "build": "vite build && ./scripts/cleanup.sh",
     "build:sdk": "./scripts/sdk/build.sh",
     "watch:sdk": "./scripts/sdk/build.sh && yarn run vite build -c vite.sdk-lib-config.js --watch",
-<<<<<<< HEAD
+    "test:app": "./scripts/test-app.sh",
     "type-check": "tsc --noEmit"
-=======
-    "test:app": "./scripts/test-app.sh"
->>>>>>> dbac61f7
   },
   "repository": {
     "type": "git",
