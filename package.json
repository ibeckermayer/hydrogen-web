--- conflicted
+++ resolved
@@ -10,12 +10,8 @@
     "lint-ts": "eslint src/ -c .ts-eslintrc.js --ext .ts",
     "lint-ci": "eslint src/",
     "test": "impunity --entry-point src/platform/web/main.js src/platform/web/Platform.js --force-esm-dirs lib/ src/ --root-dir src/",
-<<<<<<< HEAD
-    "test:postcss": "impunity --entry-point  scripts/postcss/test.js ",
+    "test:postcss": "impunity --entry-point  scripts/postcss/tests/css-compile-variables.test.js scripts/postcss/tests/css-url-to-variables.test.js",
     "test:sdk": "cd ./scripts/sdk/test/ && yarn --no-lockfile && node test-sdk-in-esm-vite-build-env.js && node test-sdk-in-commonjs-env.js",
-=======
-    "test:postcss": "impunity --entry-point  scripts/postcss/tests/css-compile-variables.test.js scripts/postcss/tests/css-url-to-variables.test.js",
->>>>>>> 480c5c15
     "start": "vite --port 3000",
     "build": "vite build",
     "build:sdk": "./scripts/sdk/build.sh",
