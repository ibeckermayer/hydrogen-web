{
  "name": "hydrogen-web",
  "version": "0.2.29",
  "description": "A javascript matrix client prototype, trying to minize RAM usage by offloading as much as possible to IndexedDB",
  "directories": {
    "doc": "doc"
  },
  "scripts": {
    "lint": "eslint --cache src/",
    "lint-ts": "eslint src/ -c .ts-eslintrc.js --ext .ts",
    "lint-ci": "eslint src/",
    "test": "impunity --entry-point src/platform/web/main.js src/platform/web/Platform.js --force-esm-dirs lib/ src/ --root-dir src/",
    "test:postcss": "impunity --entry-point  scripts/postcss/tests/css-compile-variables.test.js scripts/postcss/tests/css-url-to-variables.test.js",
    "test:sdk": "yarn build:sdk && cd ./scripts/sdk/test/ && yarn --no-lockfile && node test-sdk-in-esm-vite-build-env.js && node test-sdk-in-commonjs-env.js",
    "start": "vite --port 3000",
    "build": "vite build && ./scripts/cleanup.sh",
    "build:sdk": "./scripts/sdk/build.sh",
    "watch:sdk": "./scripts/sdk/build.sh && yarn run vite build -c vite.sdk-lib-config.js --watch"
  },
  "repository": {
    "type": "git",
    "url": "git@github.com:vector-im/hydrogen-web.git"
  },
  "author": "matrix.org",
  "license": "Apache-2.0",
  "bugs": {
    "url": "https://github.com/vector-im/hydrogen-web/issues"
  },
  "homepage": "https://github.com/vector-im/hydrogen-web/#readme",
  "devDependencies": {
    "@matrixdotorg/structured-logviewer": "^0.0.1",
    "@typescript-eslint/eslint-plugin": "^4.29.2",
    "@typescript-eslint/parser": "^4.29.2",
    "acorn": "^8.6.0",
    "acorn-walk": "^8.2.0",
    "aes-js": "^3.1.2",
    "bs58": "^4.0.1",
    "core-js": "^3.6.5",
    "es6-promise": "https://github.com/bwindels/es6-promise.git#bwindels/expose-flush",
    "escodegen": "^2.0.0",
    "eslint": "^7.32.0",
    "fake-indexeddb": "^3.1.2",
    "impunity": "^1.0.9",
    "mdn-polyfills": "^5.20.0",
    "merge-options": "^3.0.4",
    "node-html-parser": "^4.0.0",
    "postcss-css-variables": "^0.18.0",
    "postcss-flexbugs-fixes": "^5.0.2",
    "postcss-value-parser": "^4.2.0",
    "regenerator-runtime": "^0.13.7",
    "text-encoding": "^0.7.0",
<<<<<<< HEAD
    "typescript": "^4.4",
    "vite": "^2.6.14",
=======
    "typescript": "^4.3.5",
    "vite": "^2.9.8",
>>>>>>> c62c8da1
    "xxhashjs": "^0.2.2"
  },
  "dependencies": {
    "@matrix-org/olm": "https://gitlab.matrix.org/api/v4/projects/27/packages/npm/@matrix-org/olm/-/@matrix-org/olm-3.2.3.tgz",
    "another-json": "^0.2.0",
    "base64-arraybuffer": "^0.2.0",
    "dompurify": "^2.3.0",
    "off-color": "^2.0.0"
  }
}<|MERGE_RESOLUTION|>--- conflicted
+++ resolved
@@ -49,13 +49,8 @@
     "postcss-value-parser": "^4.2.0",
     "regenerator-runtime": "^0.13.7",
     "text-encoding": "^0.7.0",
-<<<<<<< HEAD
     "typescript": "^4.4",
-    "vite": "^2.6.14",
-=======
-    "typescript": "^4.3.5",
     "vite": "^2.9.8",
->>>>>>> c62c8da1
     "xxhashjs": "^0.2.2"
   },
   "dependencies": {
