/*
Copyright 2020 Bruno Windels <bruno@windels.cloud>
Copyright 2020 The Matrix.org Foundation C.I.C.

Licensed under the Apache License, Version 2.0 (the "License");
you may not use this file except in compliance with the License.
You may obtain a copy of the License at

    http://www.apache.org/licenses/LICENSE-2.0

Unless required by applicable law or agreed to in writing, software
distributed under the License is distributed on an "AS IS" BASIS,
WITHOUT WARRANTIES OR CONDITIONS OF ANY KIND, either express or implied.
See the License for the specific language governing permissions and
limitations under the License.
*/

import {TemplateView} from "../../general/TemplateView";
<<<<<<< HEAD
import {AvatarView} from "../../AvatarView.js";
=======
import {AvatarView} from "../../AvatarView";
>>>>>>> 8d4f553e
import {spinner} from "../../common";

export class RoomTileView extends TemplateView {
    render(t, vm) {
        const classes = {
            "active": vm => vm.isOpen,
            "hidden": vm => vm.hidden
        };
        return t.li({"className": classes}, [
            t.a({href: vm.url}, [
                t.view(new AvatarView(vm, 32), {parentProvidesUpdates: true}),
                t.div({className: "description"}, [
                    t.div({className: {"name": true, unread: vm => vm.isUnread}}, vm => vm.name),
                    t.map(vm => vm.busy, busy => {
                        if (busy) {
                            return spinner(t);
                        } else {
                            return t.div({
                                className: {
                                    badge: true,
                                    highlighted: vm => vm.isHighlighted,
                                    hidden: vm => !vm.badgeCount
                                }
                            }, vm => vm.badgeCount);
                        }
                    })
                ])
            ])
        ]);
    }

    update(value, props) {
        super.update(value);
        // update the AvatarView as we told it to not subscribe itself with parentProvidesUpdates
        this.updateSubViews(value, props);
    }
}<|MERGE_RESOLUTION|>--- conflicted
+++ resolved
@@ -16,11 +16,7 @@
 */
 
 import {TemplateView} from "../../general/TemplateView";
-<<<<<<< HEAD
-import {AvatarView} from "../../AvatarView.js";
-=======
 import {AvatarView} from "../../AvatarView";
->>>>>>> 8d4f553e
 import {spinner} from "../../common";
 
 export class RoomTileView extends TemplateView {
