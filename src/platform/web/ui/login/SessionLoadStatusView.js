--- conflicted
+++ resolved
@@ -16,11 +16,7 @@
 
 import {TemplateView} from "../general/TemplateView";
 import {spinner} from "../common";
-<<<<<<< HEAD
-import {AccountSetupView} from "./AccountSetupView.js";
-=======
 import {AccountSetupView} from "./AccountSetupView";
->>>>>>> 8d4f553e
 
 /** a view used both in the login view and the loading screen
 to show the current state of loading the session.
