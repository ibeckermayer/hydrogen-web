--- conflicted
+++ resolved
@@ -279,42 +279,30 @@
         return this._post(`/logout`, {}, {}, options);
     }
 
-<<<<<<< HEAD
-    getDehydratedDevice(options: IRequestOptions = {}): IHomeServerRequest {
-=======
-    getDehydratedDevice(options: BaseRequestOptions): IHomeServerRequest {
->>>>>>> b8687343
+    getDehydratedDevice(options: BaseRequestOptions = {}): IHomeServerRequest {
         options.prefix = DEHYDRATION_PREFIX;
         return this._get(`/dehydrated_device`, undefined, undefined, options);
     }
 
-<<<<<<< HEAD
-    createDehydratedDevice(payload: Record<string, any>, options: IRequestOptions = {}): IHomeServerRequest {
-=======
-    createDehydratedDevice(payload: Record<string, any>, options: BaseRequestOptions): IHomeServerRequest {
->>>>>>> b8687343
+    createDehydratedDevice(payload: Record<string, any>, options: BaseRequestOptions = {}): IHomeServerRequest {
         options.prefix = DEHYDRATION_PREFIX;
         return this._put(`/dehydrated_device`, {}, payload, options);
     }
 
-<<<<<<< HEAD
-    claimDehydratedDevice(deviceId: string, options: IRequestOptions = {}): IHomeServerRequest {
-=======
-    claimDehydratedDevice(deviceId: string, options: BaseRequestOptions): IHomeServerRequest {
->>>>>>> b8687343
+    claimDehydratedDevice(deviceId: string, options: BaseRequestOptions = {}): IHomeServerRequest {
         options.prefix = DEHYDRATION_PREFIX;
         return this._post(`/dehydrated_device/claim`, {}, {device_id: deviceId}, options);
     }
 
-    profile(userId: string, options?: IRequestOptions): IHomeServerRequest {
+    profile(userId: string, options?: BaseRequestOptions): IHomeServerRequest {
         return this._get(`/profile/${encodeURIComponent(userId)}`);
     }
 
-    createRoom(payload: Record<string, any>, options?: IRequestOptions): IHomeServerRequest {
+    createRoom(payload: Record<string, any>, options?: BaseRequestOptions): IHomeServerRequest {
         return this._post(`/createRoom`, {}, payload, options);
     }
     
-    setAccountData(ownUserId: string, type: string, content: Record<string, any>, options?: IRequestOptions): IHomeServerRequest {
+    setAccountData(ownUserId: string, type: string, content: Record<string, any>, options?: BaseRequestOptions): IHomeServerRequest {
         return this._put(`/user/${encodeURIComponent(ownUserId)}/account_data/${encodeURIComponent(type)}`, {}, content, options);
     }
 }
