/*
Copyright 2022 The Matrix.org Foundation C.I.C.

Licensed under the Apache License, Version 2.0 (the "License");
you may not use this file except in compliance with the License.
You may obtain a copy of the License at

    http://www.apache.org/licenses/LICENSE-2.0

Unless required by applicable law or agreed to in writing, software
distributed under the License is distributed on an "AS IS" BASIS,
WITHOUT WARRANTIES OR CONDITIONS OF ANY KIND, either express or implied.
See the License for the specific language governing permissions and
limitations under the License.
*/

import {PeerCall, CallState} from "../PeerCall";
import {makeTxnId, makeId} from "../../common";
import {EventType, CallErrorCode} from "../callEventTypes";
import {formatToDeviceMessagesPayload} from "../../common";

import type {MuteSettings} from "../common";
import type {Options as PeerCallOptions, RemoteMedia} from "../PeerCall";
import type {LocalMedia} from "../LocalMedia";
import type {HomeServerApi} from "../../net/HomeServerApi";
import type {MCallBase, MGroupCallBase, SignallingMessage, CallDeviceMembership} from "../callEventTypes";
import type {GroupCall} from "./GroupCall";
import type {RoomMember} from "../../room/members/RoomMember";
import type {EncryptedMessage} from "../../e2ee/olm/Encryption";
import type {ILogItem} from "../../../logging/types";

export type Options = Omit<PeerCallOptions, "emitUpdate" | "sendSignallingMessage"> & {
    confId: string,
    ownUserId: string,
    ownDeviceId: string,
    // local session id of our client
    sessionId: string,
    hsApi: HomeServerApi,
    encryptDeviceMessage: (userId: string, message: SignallingMessage<MGroupCallBase>, log: ILogItem) => Promise<EncryptedMessage>,
    emitUpdate: (participant: Member, params?: any) => void,
}

const errorCodesWithoutRetry = [
    CallErrorCode.UserHangup,
    CallErrorCode.AnsweredElsewhere,
    CallErrorCode.Replaced,
    CallErrorCode.UserBusy,
    CallErrorCode.Transfered,
    CallErrorCode.NewSession
];

export class Member {
    private peerCall?: PeerCall;
    private localMedia?: LocalMedia;
    private localMuteSettings?: MuteSettings;
    private retryCount: number = 0;

    constructor(
        public readonly member: RoomMember,
        private callDeviceMembership: CallDeviceMembership,
        private _deviceIndex: number,
        private _eventTimestamp: number,
        private readonly options: Options,
        private readonly logItem: ILogItem,
    ) {}

    get remoteMedia(): RemoteMedia | undefined {
        return this.peerCall?.remoteMedia;
    }

    get remoteMuteSettings(): MuteSettings | undefined {
        return this.peerCall?.remoteMuteSettings;
    }

    get isConnected(): boolean {
        return this.peerCall?.state === CallState.Connected;
    }

    get userId(): string {
        return this.member.userId;
    }

    get deviceId(): string {
        return this.callDeviceMembership.device_id;
    }

    /** session id of the member */
    get sessionId(): string {
        return this.callDeviceMembership.session_id;
    }

    get dataChannel(): any | undefined {
        return this.peerCall?.dataChannel;
    }

    get deviceIndex(): number {
        return this._deviceIndex;
    }

    get eventTimestamp(): number {
        return this._eventTimestamp;
    }

    /** @internal */
    connect(localMedia: LocalMedia, localMuteSettings: MuteSettings) {
        this.logItem.wrap("connect", () => {
            this.localMedia = localMedia;
            this.localMuteSettings = localMuteSettings;
            // otherwise wait for it to connect
            let shouldInitiateCall;
            // the lexicographically lower side initiates the call
            if (this.member.userId === this.options.ownUserId) {
                shouldInitiateCall = this.deviceId > this.options.ownDeviceId;
            } else {
                shouldInitiateCall = this.member.userId > this.options.ownUserId;
            }
            if (shouldInitiateCall) {
                this.peerCall = this._createPeerCall(makeId("c"));
                this.peerCall.call(localMedia, localMuteSettings);
            }
        });
    }

    /** @internal */
    disconnect(hangup: boolean) {
        this.logItem.wrap("disconnect", log => {
            if (hangup) {
                this.peerCall?.hangup(CallErrorCode.UserHangup);
            } else {
                this.peerCall?.close(undefined, log);
            }
            this.peerCall?.dispose();
            this.peerCall = undefined;
            this.localMedia?.dispose();
            this.localMedia = undefined;
            this.retryCount = 0;
        });
    }

    /** @internal */
<<<<<<< HEAD
    updateCallInfo(callDeviceMembership: CallDeviceMembership, deviceIndex: number, eventTimestamp: number) {
        this.callDeviceMembership = callDeviceMembership;
        this._deviceIndex = deviceIndex;
        this._eventTimestamp = eventTimestamp;
=======
    updateCallInfo(callDeviceMembership: CallDeviceMembership, log: ILogItem) {
        log.wrap({l: "updateing device membership", deviceId: this.deviceId}, log => {
            // session id is changing, disconnect so we start with a new slate for the new session
            if (callDeviceMembership.session_id !== this.sessionId) {
                log.wrap({
                    l: "member event changes session id",
                    oldSessionId: this.sessionId,
                    newSessionId: callDeviceMembership.session_id
                }, log => {
                    // prevent localMedia from being stopped
                    // as connect won't be called again when reconnecting
                    // to the new session
                    const localMedia = this.localMedia;
                    this.localMedia = undefined;
                    this.disconnect(false);
                    // connect again, as the other side might be waiting for our invite
                    // after refreshing
                    this.connect(localMedia!, this.localMuteSettings!);
                });
            }
            this.callDeviceMembership = callDeviceMembership;
        });
>>>>>>> aa709ee6
    }

    /** @internal */
    emitUpdate = (peerCall: PeerCall, params: any) => {
        if (peerCall.state === CallState.Ringing) {
            peerCall.answer(this.localMedia!, this.localMuteSettings!);
        }
        else if (peerCall.state === CallState.Ended) {
            const hangupReason = peerCall.hangupReason;
            peerCall.dispose();
            this.peerCall = undefined;
            if (hangupReason && !errorCodesWithoutRetry.includes(hangupReason)) {
                this.retryCount += 1;
                if (this.retryCount <= 3) {
                    this.connect(this.localMedia!, this.localMuteSettings!);
                }
            }
        }
        this.options.emitUpdate(this, params);
    }

    /** @internal */
    sendSignallingMessage = async (message: SignallingMessage<MCallBase>, log: ILogItem): Promise<void> => {
        const groupMessage = message as SignallingMessage<MGroupCallBase>;
        groupMessage.content.conf_id = this.options.confId;
        groupMessage.content.device_id = this.options.ownDeviceId;
        groupMessage.content.party_id = this.options.ownDeviceId;
        groupMessage.content.sender_session_id = this.options.sessionId;
        groupMessage.content.dest_session_id = this.sessionId;
        // const encryptedMessages = await this.options.encryptDeviceMessage(this.member.userId, groupMessage, log);
        // const payload = formatToDeviceMessagesPayload(encryptedMessages);
        const payload = {
            messages: {
                [this.member.userId]: {
                    [this.deviceId]: groupMessage.content
                }
            }
        };
        // TODO: remove this for release
        log.set("payload", groupMessage.content);
        const request = this.options.hsApi.sendToDevice(
            message.type,
            //"m.room.encrypted",
            payload,
            makeTxnId(),
            {log}
        );
        await request.response();
    }

    /** @internal */
    handleDeviceMessage(message: SignallingMessage<MGroupCallBase>, syncLog: ILogItem): void {
        syncLog.refDetached(this.logItem);
        const destSessionId = message.content.dest_session_id;
        if (destSessionId !== this.options.sessionId) {
            this.logItem.log({l: "ignoring to_device event with wrong session_id", destSessionId, type: message.type});
            return;
        }
        if (message.type === EventType.Invite && !this.peerCall) {
            this.peerCall = this._createPeerCall(message.content.call_id);
        }
        if (this.peerCall) {
            this.peerCall.handleIncomingSignallingMessage(message, this.deviceId);
        } else {
            // TODO: need to buffer events until invite comes?
        }
    }

    /** @internal */
    async setMedia(localMedia: LocalMedia, previousMedia: LocalMedia): Promise<void> {
        this.localMedia = localMedia.replaceClone(this.localMedia, previousMedia);
        await this.peerCall?.setMedia(this.localMedia);
    }

    setMuted(muteSettings: MuteSettings) {
        this.localMuteSettings = muteSettings;
        this.peerCall?.setMuted(muteSettings);
    }

    private _createPeerCall(callId: string): PeerCall {
        return new PeerCall(callId, Object.assign({}, this.options, {
            emitUpdate: this.emitUpdate,
            sendSignallingMessage: this.sendSignallingMessage
        }), this.logItem);
    }
}<|MERGE_RESOLUTION|>--- conflicted
+++ resolved
@@ -138,13 +138,7 @@
     }
 
     /** @internal */
-<<<<<<< HEAD
-    updateCallInfo(callDeviceMembership: CallDeviceMembership, deviceIndex: number, eventTimestamp: number) {
-        this.callDeviceMembership = callDeviceMembership;
-        this._deviceIndex = deviceIndex;
-        this._eventTimestamp = eventTimestamp;
-=======
-    updateCallInfo(callDeviceMembership: CallDeviceMembership, log: ILogItem) {
+    updateCallInfo(callDeviceMembership: CallDeviceMembership, deviceIndex: number, eventTimestamp: number,  log: ILogItem) {
         log.wrap({l: "updateing device membership", deviceId: this.deviceId}, log => {
             // session id is changing, disconnect so we start with a new slate for the new session
             if (callDeviceMembership.session_id !== this.sessionId) {
@@ -165,8 +159,9 @@
                 });
             }
             this.callDeviceMembership = callDeviceMembership;
+            this._deviceIndex = deviceIndex;
+            this._eventTimestamp = eventTimestamp;
         });
->>>>>>> aa709ee6
     }
 
     /** @internal */
