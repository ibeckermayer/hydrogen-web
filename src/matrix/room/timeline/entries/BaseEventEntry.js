/*
Copyright 2021 The Matrix.org Foundation C.I.C.

Licensed under the Apache License, Version 2.0 (the "License");
you may not use this file except in compliance with the License.
You may obtain a copy of the License at

    http://www.apache.org/licenses/LICENSE-2.0

Unless required by applicable law or agreed to in writing, software
distributed under the License is distributed on an "AS IS" BASIS,
WITHOUT WARRANTIES OR CONDITIONS OF ANY KIND, either express or implied.
See the License for the specific language governing permissions and
limitations under the License.
*/

import {BaseEntry} from "./BaseEntry";
import {REDACTION_TYPE} from "../../common";
import {createAnnotation, ANNOTATION_RELATION_TYPE, getRelationFromContent} from "../relations";
<<<<<<< HEAD
import {PendingAnnotation} from "../PendingAnnotation.js";
import {createReplyContent} from "./reply.js"
=======
import {PendingAnnotation} from "../PendingAnnotation";
import {createReplyContent} from "./reply";
>>>>>>> 8d4f553e

/** Deals mainly with local echo for relations and redactions,
 * so it is shared between PendingEventEntry and EventEntry */
export class BaseEventEntry extends BaseEntry {
    constructor(fragmentIdComparer) {
        super(fragmentIdComparer);
        this._pendingRedactions = null;
        this._pendingAnnotations = null;
        this._contextEntry = null;
        this._contextForEntries = null;
    }

    get isReply() {
        return !!this.relation?.["m.in_reply_to"];
    }

    get isRedacting() {
        return !!this._pendingRedactions;
    }

    get isRedacted() {
        return this.isRedacting;
    }

    get isRedaction() {
        return this.eventType === REDACTION_TYPE;
    }

    get redactionReason() {
        if (this._pendingRedactions) {
            return this._pendingRedactions[0].content?.reason;
        }
        return null;
    }

    setContextEntry(entry) {
        this._contextEntry = entry;
        entry._setAsContextOf(this);
    }

    _setAsContextOf(entry) {
        if (!this._contextForEntries) {
            this._contextForEntries = [];
        }
        this._contextForEntries.push(entry);
    }

    get contextForEntries() {
        return this._contextForEntries;
    }

    get contextEntry() {
        return this._contextEntry;
    }

    /**
        Aggregates relation or redaction of remote relation.
        Used in two situations:
        - to aggregate local relation/redaction of remote relation
        - to mark this entry as being redacted in Timeline._updateEntriesFetchedFromHomeserver
        @return [string] returns the name of the field that has changed, if any
    */
    addLocalRelation(entry) {
        if (entry.eventType === REDACTION_TYPE && entry.isRelatedToId(this.id)) {
            if (!this._pendingRedactions) {
                this._pendingRedactions = [];
            }
            this._pendingRedactions.push(entry);
            if (this._pendingRedactions.length === 1) {
                return "isRedacted";
            }
        } else {
            const relationEntry = entry.redactingEntry || entry;
            if (relationEntry.isRelatedToId(this.id)) {
                if (relationEntry.relation.rel_type === ANNOTATION_RELATION_TYPE) {
                    if (this._addPendingAnnotation(entry)) {
                        return "pendingAnnotations";
                    }
                }
            }
        }
    }

    /**
        deaggregates local relation or a local redaction of a remote relation.
        @return [string] returns the name of the field that has changed, if any
    */
    removeLocalRelation(entry) {
        if (entry.eventType === REDACTION_TYPE && entry.isRelatedToId(this.id) && this._pendingRedactions) {
            const countBefore = this._pendingRedactions.length;
            this._pendingRedactions = this._pendingRedactions.filter(e => e !== entry);
            if (this._pendingRedactions.length === 0) {
                this._pendingRedactions = null;
                if (countBefore !== 0) {
                    return "isRedacted";
                }
            }
        } else {
            const relationEntry = entry.redactingEntry || entry;
            if (relationEntry.isRelatedToId(this.id)) {
                if (relationEntry.relation?.rel_type === ANNOTATION_RELATION_TYPE && this._pendingAnnotations) {
                    if (this._removePendingAnnotation(entry)) {
                        return "pendingAnnotations";
                    }
                }
            }
        }
    }

    _addPendingAnnotation(entry) {
        if (!this._pendingAnnotations) {
            this._pendingAnnotations = new Map();
        }
        const {key} = (entry.redactingEntry || entry).relation;
        if (key) {
            let annotation = this._pendingAnnotations.get(key);
            if (!annotation) {
                annotation = new PendingAnnotation();
                this._pendingAnnotations.set(key, annotation);
            }
            annotation.add(entry);
            return true;
        }
        return false;
    }

    _removePendingAnnotation(entry) {
        const {key} = (entry.redactingEntry || entry).relation;
        if (key) {
            let annotation = this._pendingAnnotations.get(key);
            if (annotation.remove(entry) && annotation.isEmpty) {
                this._pendingAnnotations.delete(key);
            }
            if (this._pendingAnnotations.size === 0) {
                this._pendingAnnotations = null;
            }
            return true;
        }
        return false;
    }

    async abortPendingRedaction() {
        if (this._pendingRedactions) {
            for (const pee of this._pendingRedactions) {
                await pee.pendingEvent.abort();
            }
            // removing the pending events will call removeLocalRelation,
            // so don't clear _pendingRedactions here
        }
    }

    get pendingRedaction() {
        if (this._pendingRedactions) {
            return this._pendingRedactions[0];
        }
        return null;
    }

    annotate(key) {
        return createAnnotation(this.id, key);
    }

    reply(msgtype, body) {
        return createReplyContent(this, msgtype, body);
    }

    /** takes both remote event id and local txn id into account, see overriding in PendingEventEntry */
    isRelatedToId(id) {
        return id && this.relatedEventId === id;
    }

    haveAnnotation(key) {
        const haveRemoteReaction = this.annotations?.[key]?.me || false;
        const pendingAnnotation = this.pendingAnnotations?.get(key);
        const willAnnotate = pendingAnnotation?.willAnnotate || false;
        /*
        We have an annotation in these case:
        - remote annotation with me, no pending
        - remote annotation with me, pending redaction and then annotation
        - pending annotation without redaction after it
        */
        return (haveRemoteReaction && (!pendingAnnotation || willAnnotate)) ||
            (!haveRemoteReaction && willAnnotate);
    }

    get relation() {
        return getRelationFromContent(this.content);
    }

    get pendingAnnotations() {
        return this._pendingAnnotations;
    }

    get annotations() {
        return null; //overwritten in EventEntry
    }
}<|MERGE_RESOLUTION|>--- conflicted
+++ resolved
@@ -17,13 +17,8 @@
 import {BaseEntry} from "./BaseEntry";
 import {REDACTION_TYPE} from "../../common";
 import {createAnnotation, ANNOTATION_RELATION_TYPE, getRelationFromContent} from "../relations";
-<<<<<<< HEAD
-import {PendingAnnotation} from "../PendingAnnotation.js";
-import {createReplyContent} from "./reply.js"
-=======
 import {PendingAnnotation} from "../PendingAnnotation";
 import {createReplyContent} from "./reply";
->>>>>>> 8d4f553e
 
 /** Deals mainly with local echo for relations and redactions,
  * so it is shared between PendingEventEntry and EventEntry */
