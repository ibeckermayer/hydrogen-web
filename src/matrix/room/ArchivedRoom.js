/*
Copyright 2020 Bruno Windels <bruno@windels.cloud>

Licensed under the Apache License, Version 2.0 (the "License");
you may not use this file except in compliance with the License.
You may obtain a copy of the License at

    http://www.apache.org/licenses/LICENSE-2.0

Unless required by applicable law or agreed to in writing, software
distributed under the License is distributed on an "AS IS" BASIS,
WITHOUT WARRANTIES OR CONDITIONS OF ANY KIND, either express or implied.
See the License for the specific language governing permissions and
limitations under the License.
*/

<<<<<<< HEAD
import {reduceStateEvents} from "./RoomSummary.js";
import {BaseRoom} from "./BaseRoom.js";
=======
import {reduceStateEvents} from "./RoomSummary";
import {BaseRoom} from "./BaseRoom";
>>>>>>> f67a0eae
import {RoomMember, EVENT_TYPE as MEMBER_EVENT_TYPE} from "./members/RoomMember";

export class ArchivedRoom extends BaseRoom {
    constructor(options) {
        super(options);
        // archived rooms are reference counted,
        // as they are not kept in memory when not needed
        this._releaseCallback = options.releaseCallback;
        this._forgetCallback = options.forgetCallback;
        this._retentionCount = 1;
        /**
        Some details from our own member event when being kicked or banned.
        We can't get this from the member store, because we don't store the reason field there.
        */
        this._kickDetails = null;
        this._kickedBy = null;
    }

    retain() {
        this._retentionCount += 1;
    }

    release() {
        this._retentionCount -= 1;
        if (this._retentionCount === 0) {
            this._releaseCallback();
        }
    }

    async _getKickAuthor(sender, txn) {
        const senderMember = await txn.roomMembers.get(this.id, sender);
        if (senderMember) {
            return new RoomMember(senderMember);
        } else {
            return RoomMember.fromUserId(this.id, sender, "join");
        }
    }

    async load(archivedRoomSummary, txn, log) {
        const {summary, kickDetails} = archivedRoomSummary;
        this._kickDetails = kickDetails;
        if (this._kickDetails) {
            this._kickedBy = await this._getKickAuthor(this._kickDetails.sender, txn);
        }
        return super.load(summary, txn, log);
    }

    /** @package */
    async writeSync(joinedSummaryData, roomResponse, membership, txn, log) {
        log.set("id", this.id);
        if (membership === "leave") {
            const newKickDetails = findKickDetails(roomResponse, this._user.id);
            if (newKickDetails || joinedSummaryData) {
                const kickDetails = newKickDetails || this._kickDetails;
                let kickedBy;
                if (newKickDetails) {
                    kickedBy = await this._getKickAuthor(newKickDetails.sender, txn);
                }
                const summaryData = joinedSummaryData || this._summary.data;
                txn.archivedRoomSummary.set({
                    summary: summaryData.serialize(),
                    kickDetails,
                });
                return {kickDetails, kickedBy, summaryData};
            }
        } else if (membership === "join") {
            txn.archivedRoomSummary.remove(this.id);
        }
        // always return object
        return {};
    }

    /**
     * @package
     * Called with the changes returned from `writeSync` to apply them and emit changes.
     * No storage or network operations should be done here.
     */
    afterSync({summaryData, kickDetails, kickedBy}, log) {
        log.set("id", this.id);
        if (summaryData) {
            this._summary.applyChanges(summaryData);
        }
        if (kickDetails) {
            this._kickDetails = kickDetails;
        }
        if (kickedBy) {
            this._kickedBy = kickedBy;
        }
        this._emitUpdate();
    }

    get isKicked() {
        return this._kickDetails?.membership === "leave";
    }

    get isBanned() {
        return this._kickDetails?.membership === "ban";
    }

    get kickedBy() {
        return this._kickedBy;
    }

    get kickReason() {
        return this._kickDetails?.reason;
    }

    isArchived() {
        return true;
    }

    forget(log = null) {
        return this._platform.logger.wrapOrRun(log, "forget room", async log => {
            log.set("id", this.id);
            await this._hsApi.forget(this.id, {log}).response();
            const storeNames = this._storage.storeNames;
            const txn = await this._storage.readWriteTxn([
                storeNames.roomState,
                storeNames.archivedRoomSummary,
                storeNames.roomMembers,
                storeNames.timelineEvents,
                storeNames.timelineFragments,
                storeNames.timelineRelations,
                storeNames.pendingEvents,
                storeNames.inboundGroupSessions,
                storeNames.groupSessionDecryptions,
                storeNames.operations,
            ]);

            txn.roomState.removeAllForRoom(this.id);
            txn.archivedRoomSummary.remove(this.id);
            txn.roomMembers.removeAllForRoom(this.id);
            txn.timelineEvents.removeAllForRoom(this.id);
            txn.timelineFragments.removeAllForRoom(this.id);
            txn.timelineRelations.removeAllForRoom(this.id);
            txn.pendingEvents.removeAllForRoom(this.id);
            txn.inboundGroupSessions.removeAllForRoom(this.id);
            txn.groupSessionDecryptions.removeAllForRoom(this.id);
            await txn.operations.removeAllForScope(this.id);

            await txn.complete();

            this._retentionCount = 0;
            this._releaseCallback();

            this._forgetCallback(this.id);
        });
    }

    join(log = null) {
        return this._platform.logger.wrapOrRun(log, "rejoin archived room", async log => {
            await this._hsApi.join(this.id, {log}).response();
        });
    }
}

function findKickDetails(roomResponse, ownUserId) {
    const kickEvent = reduceStateEvents(roomResponse, (kickEvent, event) => {
        if (event.type === MEMBER_EVENT_TYPE) {
            // did we get kicked?
            if (event.state_key === ownUserId && event.sender !== event.state_key) {
                kickEvent = event;
            }
        }
        return kickEvent;
    }, null);
    if (kickEvent) {
        return {
            // this is different from the room membership in the sync section, which can only be leave
            membership: kickEvent.content?.membership, // could be leave or ban
            reason: kickEvent.content?.reason,
            sender: kickEvent.sender,
        };
    }
}

export function tests() {
    function createMemberEvent(sender, target, membership, reason) {
        return {
            sender,
            state_key: target,
            type: "m.room.member",
            content: { reason, membership }
        };
    }
    const bob = "@bob:hs.tld";
    const alice = "@alice:hs.tld";

    return {
        "ban/kick sets kickDetails from state event": assert => {
            const reason = "Bye!";
            const leaveEvent = createMemberEvent(alice, bob, "ban", reason);
            const kickDetails = findKickDetails({state: {events: [leaveEvent]}}, bob);
            assert.equal(kickDetails.membership, "ban");
            assert.equal(kickDetails.reason, reason);
            assert.equal(kickDetails.sender, alice);
        },
        "ban/kick sets kickDetails from timeline state event, taking precedence over state": assert => {
            const reason = "Bye!";
            const inviteEvent = createMemberEvent(alice, bob, "invite");
            const leaveEvent = createMemberEvent(alice, bob, "ban", reason);
            const kickDetails = findKickDetails({
                state: { events: [inviteEvent] },
                timeline: {events: [leaveEvent] }
            }, bob);
            assert.equal(kickDetails.membership, "ban");
            assert.equal(kickDetails.reason, reason);
            assert.equal(kickDetails.sender, alice);
        },
        "leaving without being kicked doesn't produce kickDetails": assert => {
            const leaveEvent = createMemberEvent(bob, bob, "leave");
            const kickDetails = findKickDetails({state: {events: [leaveEvent]}}, bob);
            assert.equal(kickDetails, null);
        }
    }
}<|MERGE_RESOLUTION|>--- conflicted
+++ resolved
@@ -14,13 +14,8 @@
 limitations under the License.
 */
 
-<<<<<<< HEAD
-import {reduceStateEvents} from "./RoomSummary.js";
-import {BaseRoom} from "./BaseRoom.js";
-=======
 import {reduceStateEvents} from "./RoomSummary";
 import {BaseRoom} from "./BaseRoom";
->>>>>>> f67a0eae
 import {RoomMember, EVENT_TYPE as MEMBER_EVENT_TYPE} from "./members/RoomMember";
 
 export class ArchivedRoom extends BaseRoom {
