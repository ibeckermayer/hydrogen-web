/*
Copyright 2020 Bruno Windels <bruno@windels.cloud>

Licensed under the Apache License, Version 2.0 (the "License");
you may not use this file except in compliance with the License.
You may obtain a copy of the License at

    http://www.apache.org/licenses/LICENSE-2.0

Unless required by applicable law or agreed to in writing, software
distributed under the License is distributed on an "AS IS" BASIS,
WITHOUT WARRANTIES OR CONDITIONS OF ANY KIND, either express or implied.
See the License for the specific language governing permissions and
limitations under the License.
*/

import {BaseObservableList} from "./BaseObservableList";
import {sortedIndex} from "../../utils/sortedIndex";
import {findAndUpdateInArray} from "./common";

export class SortedArray<T> extends BaseObservableList<T> {
    private _comparator: (left: T, right: T) => number;
    private _items: T[] = [];

    constructor(comparator: (left: T, right: T) => number) {
        super();
        this._comparator = comparator;
    }

    setManyUnsorted(items: T[]): void {
        this.setManySorted(items);
    }

    setManySorted(items: T[]): void {
        // TODO: we can make this way faster by only looking up the first and last key,
        // and merging whatever is inbetween with items
        // if items is not sorted, 💩🌀 will follow!
        // should we check?
        // Also, once bulk events are supported in collections,
        // we can do a bulk add event here probably if there are no updates
        // BAD CODE!
        for(let item of items) {
            this.set(item);
        }
    }

    findAndUpdate(predicate: (value: T) => boolean, updater: (value: T) => any | false): boolean {
        return findAndUpdateInArray(predicate, this._items, this, updater);
    }

    getAndUpdate(item: T, updater: (existing: T, item: T) => any, updateParams: any = null): void {
        const idx = this.indexOf(item);
        if (idx !== -1) {
            const existingItem = this._items[idx];
            const newItem = updater(existingItem, item);
            this._items[idx] = newItem;
            this.emitUpdate(idx, newItem, updateParams);
        }
    }

    update(item: T, updateParams: any = null): void {
        const idx = this.indexOf(item);
        if (idx !== -1) {
            this._items[idx] = item;
            this.emitUpdate(idx, item, updateParams);
        }
    }

    indexOf(item: T): number {
        const idx = sortedIndex(this._items, item, this._comparator);
        if (idx < this._items.length && this._comparator(this._items[idx], item) === 0) {
            return idx;
        } else {
            return -1;
        }
    }

    _getNext(item: T): T | undefined {
        let idx = sortedIndex(this._items, item, this._comparator);
        while(idx < this._items.length && this._comparator(this._items[idx], item) <= 0) {
            idx += 1;
        }
        return this.get(idx);
    }

    set(item: T, updateParams: any = null): void {
        const idx = sortedIndex(this._items, item, this._comparator);
        if (idx >= this._items.length || this._comparator(this._items[idx], item) !== 0) {
            this._items.splice(idx, 0, item);
            this.emitAdd(idx, item);
        } else {
            this._items[idx] = item;
            this.emitUpdate(idx, item, updateParams);
        }
    }

    get(idx: number): T | undefined {
        return this._items[idx];
    }

    remove(idx: number): void {
        const item = this._items[idx];
        this._items.splice(idx, 1);
        this.emitRemove(idx, item);
    }

    get array(): T[] {
        return this._items;
    }

    get length(): number {
        return this._items.length;
    }

    [Symbol.iterator](): Iterator<T> {
        return new Iterator(this);
    }
}

// iterator that works even if the current value is removed while iterating
class Iterator<T> {
    private _sortedArray: SortedArray<T>;
    private _current: T | null | undefined;
    private _consumed: boolean = false;

    constructor(sortedArray: SortedArray<T>) {
        this._sortedArray = sortedArray;
        this._current = null;
    }

<<<<<<< HEAD
    next(): IteratorResult<T, any> {
        if (this._sortedArray) {
            if (this._current) {
                this._current = this._sortedArray._getNext(this._current);
            } else {
                this._current = this._sortedArray.get(0);
            }
            if (this._current) {
                return {value: this._current};
            } else {
                // cause done below
                this._sortedArray = null;
            }
        }
        return {done: true, value: undefined};
=======
    next(): IteratorResult<T> {
        if (this._consumed) {
            return {value: undefined, done: true};
        }
        this._current = this._current? this._sortedArray._getNext(this._current): this._sortedArray.get(0);
        if (!this._current) {
            this._consumed = true;
        }
        return { value: this._current, done: this._consumed } as IteratorResult<T>;
>>>>>>> 7feec93a
    }
}

// eslint-disable-next-line @typescript-eslint/explicit-function-return-type
export function tests() {
    return {
        "setManyUnsorted": (assert): void => {
            const sa = new SortedArray<string>((a, b) => a.localeCompare(b));
            sa.setManyUnsorted(["b", "a", "c"]);
            assert.equal(sa.length, 3);
            assert.equal(sa.get(0), "a");
            assert.equal(sa.get(1), "b");
            assert.equal(sa.get(2), "c");
        },
        "_getNext": (assert): void => {
            const sa = new SortedArray<string>((a, b) => a.localeCompare(b));
            sa.setManyUnsorted(["b", "a", "f"]);
            assert.equal(sa._getNext("a"), "b");
            assert.equal(sa._getNext("b"), "f");
            // also finds the next if the value is not in the collection
            assert.equal(sa._getNext("c"), "f");
            assert.equal(sa._getNext("f"), undefined);
        },
        "iterator with removals": (assert): void => {
            const queue = new SortedArray<{idx: number}>((a, b) => a.idx - b.idx);
            queue.setManyUnsorted([{idx: 5}, {idx: 3}, {idx: 1}, {idx: 4}, {idx: 2}]);
            const it = queue[Symbol.iterator]();
            assert.equal(it.next().value.idx, 1);
            assert.equal(it.next().value.idx, 2);
            queue.remove(1);
            assert.equal(it.next().value.idx, 3);
            queue.remove(1);
            assert.equal(it.next().value.idx, 4);
            queue.remove(1);
            assert.equal(it.next().value.idx, 5);
            queue.remove(1);
            assert.equal(it.next().done, true);
            // check done persists
            assert.equal(it.next().done, true);
        }
    };
}<|MERGE_RESOLUTION|>--- conflicted
+++ resolved
@@ -128,23 +128,6 @@
         this._current = null;
     }
 
-<<<<<<< HEAD
-    next(): IteratorResult<T, any> {
-        if (this._sortedArray) {
-            if (this._current) {
-                this._current = this._sortedArray._getNext(this._current);
-            } else {
-                this._current = this._sortedArray.get(0);
-            }
-            if (this._current) {
-                return {value: this._current};
-            } else {
-                // cause done below
-                this._sortedArray = null;
-            }
-        }
-        return {done: true, value: undefined};
-=======
     next(): IteratorResult<T> {
         if (this._consumed) {
             return {value: undefined, done: true};
@@ -154,7 +137,6 @@
             this._consumed = true;
         }
         return { value: this._current, done: this._consumed } as IteratorResult<T>;
->>>>>>> 7feec93a
     }
 }
 
