/*
Copyright 2020 Bruno Windels <bruno@windels.cloud>

Licensed under the Apache License, Version 2.0 (the "License");
you may not use this file except in compliance with the License.
You may obtain a copy of the License at

    http://www.apache.org/licenses/LICENSE-2.0

Unless required by applicable law or agreed to in writing, software
distributed under the License is distributed on an "AS IS" BASIS,
WITHOUT WARRANTIES OR CONDITIONS OF ANY KIND, either express or implied.
See the License for the specific language governing permissions and
limitations under the License.
*/

import {BaseObservableList} from "./BaseObservableList";

export class ObservableArray<T> extends BaseObservableList<T> {
    private _items: T[];

    constructor(initialValues: T[] = []) {
        super();
        this._items = initialValues;
    }

    append(item: T): void {
        this._items.push(item);
        this.emitAdd(this._items.length - 1, item);
    }

    remove(idx: number): void {
        const [item] = this._items.splice(idx, 1);
        this.emitRemove(idx, item);
    }

    insertMany(idx: number, items: T[]): void {
        for(let item of items) {
            this.insert(idx, item);
            idx += 1;
        }
    }

    insert(idx: number, item: T): void {
        this._items.splice(idx, 0, item);
        this.emitAdd(idx, item);
    }

    move(fromIdx: number, toIdx: number): void {
        if (fromIdx < this._items.length && toIdx < this._items.length) {
            const [item] = this._items.splice(fromIdx, 1);
            this._items.splice(toIdx, 0, item);
            this.emitMove(fromIdx, toIdx, item);
        }
    }

    update(idx: number, item: T, params: any = null): void {
        if (idx < this._items.length) {
            this._items[idx] = item;
            this.emitUpdate(idx, item, params);
        }
    }

    get array(): Readonly<T[]> {
        return this._items;
    }

    at(idx: number): T | undefined {
        if (this._items && idx >= 0 && idx < this._items.length) {
            return this._items[idx];
        }
    }

    get length(): number {
        return this._items.length;
    }

<<<<<<< HEAD
    // eslint-disable-next-line @typescript-eslint/explicit-function-return-type
    [Symbol.iterator]() {
=======
    [Symbol.iterator](): IterableIterator<T> {
>>>>>>> cdc4fe9a
        return this._items.values();
    }
}<|MERGE_RESOLUTION|>--- conflicted
+++ resolved
@@ -75,12 +75,7 @@
         return this._items.length;
     }
 
-<<<<<<< HEAD
-    // eslint-disable-next-line @typescript-eslint/explicit-function-return-type
-    [Symbol.iterator]() {
-=======
     [Symbol.iterator](): IterableIterator<T> {
->>>>>>> cdc4fe9a
         return this._items.values();
     }
 }