/*
Copyright 2020 Bruno Windels <bruno@windels.cloud>

Licensed under the Apache License, Version 2.0 (the "License");
you may not use this file except in compliance with the License.
You may obtain a copy of the License at

    http://www.apache.org/licenses/LICENSE-2.0

Unless required by applicable law or agreed to in writing, software
distributed under the License is distributed on an "AS IS" BASIS,
WITHOUT WARRANTIES OR CONDITIONS OF ANY KIND, either express or implied.
See the License for the specific language governing permissions and
limitations under the License.
*/

import {BaseObservable} from "../BaseObservable";
import {JoinedMap} from "./index";
import {MappedMap} from "./index";
import {FilteredMap} from "./index";
<<<<<<< HEAD
import {SortedMapList} from "../list/SortedMapList";
=======
import {SortedMapList} from "../list/SortedMapList.js";
>>>>>>> 57858db9


export interface IMapObserver<K, V> {
    onReset(): void;
    onAdd(key: K, value:V): void;
    onUpdate(key: K, value: V, params: any): void;
    onRemove(key: K, value: V): void
}

/*
This class MUST never be imported directly from here.
Instead, it MUST be imported from index.ts. See the
top level comment in index.ts for details.
*/
export abstract class BaseObservableMap<K, V> extends BaseObservable<IMapObserver<K, V>> {

    constructor() {
        super();
    }

    emitReset(): void {
        for(let h of this._handlers) {
            h.onReset();
        }
    }
    // we need batch events, mostly on index based collection though?
    // maybe we should get started without?
    emitAdd(key: K, value: V): void {
        for(let h of this._handlers) {
            h.onAdd(key, value);
        }
    }

    emitUpdate(key: K, value: V, params: any): void {
        for(let h of this._handlers) {
            h.onUpdate(key, value, params);
        }
    }

    emitRemove(key: K, value: V): void {
        for(let h of this._handlers) {
            h.onRemove(key, value);
        }
    }

    join(...otherMaps: Array<typeof this>): JoinedMap<K, V> {
        return new JoinedMap([this].concat(otherMaps));
     }

     mapValues<MappedV>(mapper: Mapper<V, MappedV>, updater?: Updater<V, MappedV>): MappedMap<K, V, MappedV> {
         return new MappedMap(this, mapper, updater);
     }

<<<<<<< HEAD
    sortValues(comparator: Comparator<V>): SortedMapList<K, V> {
        return new SortedMapList(this, comparator);
    }
=======
     sortValues(comparator: Comparator<V>): SortedMapList {
         return new SortedMapList(this, comparator);
     }
>>>>>>> 57858db9

     filterValues(filter: Filter<K, V>): FilteredMap<K, V> {
         return new FilteredMap(this, filter);
     }

    abstract [Symbol.iterator](): Iterator<[K, V]>;
    abstract get size(): number;
    abstract get(key: K): V | undefined;
}

export type Mapper<V, MappedV> = (
    value: V,
    emitSpontaneousUpdate: any,
) => MappedV;

export type Updater<V, MappedV> = (params: any, mappedValue?: MappedV, value?: V) => void;

export type Comparator<V> = (a: V, b: V) => number;

export type Filter<K, V> = (v: V, k: K) => boolean;<|MERGE_RESOLUTION|>--- conflicted
+++ resolved
@@ -18,11 +18,7 @@
 import {JoinedMap} from "./index";
 import {MappedMap} from "./index";
 import {FilteredMap} from "./index";
-<<<<<<< HEAD
-import {SortedMapList} from "../list/SortedMapList";
-=======
 import {SortedMapList} from "../list/SortedMapList.js";
->>>>>>> 57858db9
 
 
 export interface IMapObserver<K, V> {
@@ -76,15 +72,9 @@
          return new MappedMap(this, mapper, updater);
      }
 
-<<<<<<< HEAD
-    sortValues(comparator: Comparator<V>): SortedMapList<K, V> {
-        return new SortedMapList(this, comparator);
-    }
-=======
      sortValues(comparator: Comparator<V>): SortedMapList {
          return new SortedMapList(this, comparator);
      }
->>>>>>> 57858db9
 
      filterValues(filter: Filter<K, V>): FilteredMap<K, V> {
          return new FilteredMap(this, filter);
