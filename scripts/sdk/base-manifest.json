{
    "name": "hydrogen-view-sdk",
    "description": "Embeddable matrix client library, including view components",
<<<<<<< HEAD
    "version": "0.0.10",
    "main": "./lib-build/hydrogen.cjs.js",
    "exports": {
        ".": {
            "import": "./lib-build/hydrogen.es.js",
            "require": "./lib-build/hydrogen.cjs.js"
        },
        "./paths/vite": "./paths/vite.js",
        "./style.css": "./asset-build/assets/theme-element-light.css",
        "./theme-element-light.css": "./asset-build/assets/theme-element-light.css",
        "./theme-element-dark.css": "./asset-build/assets/theme-element-dark.css",
        "./main.js": "./asset-build/assets/main.js",
        "./download-sandbox.html": "./asset-build/assets/download-sandbox.html",
        "./assets/*": "./asset-build/assets/*"
    }
=======
    "version": "0.0.12",
    "main": "./hydrogen.es.js",
    "type": "module"
>>>>>>> 6fde6bbf
}<|MERGE_RESOLUTION|>--- conflicted
+++ resolved
@@ -1,8 +1,7 @@
 {
     "name": "hydrogen-view-sdk",
     "description": "Embeddable matrix client library, including view components",
-<<<<<<< HEAD
-    "version": "0.0.10",
+    "version": "0.0.12",
     "main": "./lib-build/hydrogen.cjs.js",
     "exports": {
         ".": {
@@ -17,9 +16,4 @@
         "./download-sandbox.html": "./asset-build/assets/download-sandbox.html",
         "./assets/*": "./asset-build/assets/*"
     }
-=======
-    "version": "0.0.12",
-    "main": "./hydrogen.es.js",
-    "type": "module"
->>>>>>> 6fde6bbf
 }